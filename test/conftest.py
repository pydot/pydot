--- conflicted
+++ resolved
@@ -10,13 +10,8 @@
 
 
 @pytest.fixture
-<<<<<<< HEAD
-def objdict() -> T.Dict[str, T.Any]:
+def objdict() -> dict[str, T.Any]:
     obj = {
-=======
-def objdict() -> dict[str, T.Any]:
-    return {
->>>>>>> 103a1a1d
         "attributes": {},
         "name": "G",
         "type": "graph",
@@ -48,14 +43,8 @@
         },
         "edges": {},
         "subgraphs": {},
-<<<<<<< HEAD
     }
     return copy.deepcopy(obj)
-
-
-@pytest.fixture
-def graph_directed() -> pydot.core.Graph:
-    return pydot.core.Graph("testgraph", graph_type="digraph")
 
 
 @pytest.fixture
@@ -65,6 +54,4 @@
         "b56.dot",
         "b60.dot",
         "Latin1.dot",
-=======
->>>>>>> 103a1a1d
     }