# SPDX-FileCopyrightText: 2024 pydot contributors
#
# SPDX-License-Identifier: MIT

"""An interface to GraphViz."""

import copy
import errno
import itertools
import logging
import os
import re
import subprocess
import sys
<<<<<<< HEAD
import typing as T
=======
import warnings
>>>>>>> a892962a

import pydot
import pydot.dot_parser
from pydot._vendor import tempfile
from pydot.classes import FrozenDict

_logger = logging.getLogger(__name__)
_logger.debug("pydot core module initializing")

# fmt: off
GRAPH_ATTRIBUTES = {
    "Damping", "K", "URL", "aspect", "bb", "bgcolor",
    "center", "charset", "clusterrank", "colorscheme", "comment", "compound",
    "concentrate", "defaultdist", "dim", "dimen", "diredgeconstraints",
    "dpi", "epsilon", "esep", "fontcolor", "fontname", "fontnames",
    "fontpath", "fontsize", "id", "label", "labeljust", "labelloc",
    "landscape", "layers", "layersep", "layout", "levels", "levelsgap",
    "lheight", "lp", "lwidth", "margin", "maxiter", "mclimit", "mindist",
    "mode", "model", "mosek", "nodesep", "nojustify", "normalize", "nslimit",
    "nslimit1", "ordering", "orientation", "outputorder", "overlap",
    "overlap_scaling", "pack", "packmode", "pad", "page", "pagedir",
    "quadtree", "quantum", "rankdir", "ranksep", "ratio", "remincross",
    "repulsiveforce", "resolution", "root", "rotate", "searchsize", "sep",
    "showboxes", "size", "smoothing", "sortv", "splines", "start",
    "stylesheet", "target", "truecolor", "viewport", "voro_margin",
    # for subgraphs
    "rank"
}


EDGE_ATTRIBUTES = {
    "URL", "arrowhead", "arrowsize", "arrowtail",
    "color", "colorscheme", "comment", "constraint", "decorate", "dir",
    "edgeURL", "edgehref", "edgetarget", "edgetooltip", "fontcolor",
    "fontname", "fontsize", "headURL", "headclip", "headhref", "headlabel",
    "headport", "headtarget", "headtooltip", "href", "id", "label",
    "labelURL", "labelangle", "labeldistance", "labelfloat", "labelfontcolor",
    "labelfontname", "labelfontsize", "labelhref", "labeltarget",
    "labeltooltip", "layer", "len", "lhead", "lp", "ltail", "minlen",
    "nojustify", "penwidth", "pos", "samehead", "sametail", "showboxes",
    "style", "tailURL", "tailclip", "tailhref", "taillabel", "tailport",
    "tailtarget", "tailtooltip", "target", "tooltip", "weight",
    "rank"
}


NODE_ATTRIBUTES = {
    "URL", "color", "colorscheme", "comment",
    "distortion", "fillcolor", "fixedsize", "fontcolor", "fontname",
    "fontsize", "group", "height", "id", "image", "imagescale", "label",
    "labelloc", "layer", "margin", "nojustify", "orientation", "penwidth",
    "peripheries", "pin", "pos", "rects", "regular", "root", "samplepoints",
    "shape", "shapefile", "showboxes", "sides", "skew", "sortv", "style",
    "target", "tooltip", "vertices", "width", "z",
    # The following are attributes dot2tex
    "texlbl",  "texmode"
}


CLUSTER_ATTRIBUTES = {
    "K", "URL", "bgcolor", "color", "colorscheme",
    "fillcolor", "fontcolor", "fontname", "fontsize", "label", "labeljust",
    "labelloc", "lheight", "lp", "lwidth", "nojustify", "pencolor",
    "penwidth", "peripheries", "sortv", "style", "target", "tooltip"
}
# fmt: on


OUTPUT_FORMATS = {
    "canon",
    "cmap",
    "cmapx",
    "cmapx_np",
    "dia",
    "dot",
    "fig",
    "gd",
    "gd2",
    "gif",
    "hpgl",
    "imap",
    "imap_np",
    "ismap",
    "jpe",
    "jpeg",
    "jpg",
    "mif",
    "mp",
    "pcl",
    "pdf",
    "pic",
    "plain",
    "plain-ext",
    "png",
    "ps",
    "ps2",
    "svg",
    "svgz",
    "vml",
    "vmlz",
    "vrml",
    "vtx",
    "wbmp",
    "xdot",
    "xlib",
}


DEFAULT_PROGRAMS = {
    "dot",
    "twopi",
    "neato",
    "circo",
    "fdp",
    "sfdp",
}


class frozendict(FrozenDict):
    """Deprecated alias for pydot.classes.FrozenDict."""

    def __init__(self, *args, **kwargs):
        warnings.warn(
            f"{self.__class__.__name__} is deprecated. "
            "Use pydot.classes.FrozenDict instead.",
            category=DeprecationWarning,
            stacklevel=2,
        )
        super().__init__(self, *args, **kwargs)


def __generate_attribute_methods(Klass, attrs):
    """Generate setter and getter methods for attributes."""
    for attr in attrs:
        # Generate all the Getter methods.
        #
        def __getter(self, _attr=attr):
            return self.get(_attr)

        setattr(Klass, f"get_{attr}", __getter)

        # Generate all the Setter methods.
        #
        def __setter(self, *args, _attr=attr):
            return self.set(_attr, *args)

        setattr(Klass, f"set_{attr}", __setter)


def __generate_format_methods(Klass):
    """Generate create_ and write_ methods for formats."""
    # Automatically creates all
    # the methods enabling the creation
    # of output in any of the supported formats.
    for frmt in OUTPUT_FORMATS:

        def __create_method(self, f=frmt, prog=None, encoding=None):
            """Refer to docstring of method `create`."""
            return self.create(format=f, prog=prog, encoding=encoding)

        setattr(Klass, f"create_{frmt}", __create_method)

    for frmt in OUTPUT_FORMATS ^ {"raw"}:

        def __write_method(self, path, f=frmt, prog=None, encoding=None):
            """Refer to docstring of method `write`."""
            self.write(path, format=f, prog=prog, encoding=encoding)

        setattr(Klass, f"write_{frmt}", __write_method)


def is_windows():
    # type: () -> bool
    return os.name == "nt"


def is_anaconda():
    # type: () -> bool
    import glob

    conda_pattern = os.path.join(sys.prefix, "conda-meta\\graphviz*.json")
    return glob.glob(conda_pattern) != []


def get_executable_extension():
    # type: () -> str
    if is_windows():
        return ".bat" if is_anaconda() else ".exe"
    else:
        return ""


def call_graphviz(program, arguments, working_dir, **kwargs):
    # explicitly inherit `$PATH`, on Windows too,
    # with `shell=False`

    if program in DEFAULT_PROGRAMS:
        extension = get_executable_extension()
        program += extension

    if arguments is None:
        arguments = []

    env = {
        "PATH": os.environ.get("PATH", ""),
        "LD_LIBRARY_PATH": os.environ.get("LD_LIBRARY_PATH", ""),
        "SYSTEMROOT": os.environ.get("SYSTEMROOT", ""),
    }

    program_with_args = [program] + arguments

    process = subprocess.Popen(
        program_with_args,
        env=env,
        cwd=working_dir,
        shell=False,
        stderr=subprocess.PIPE,
        stdout=subprocess.PIPE,
        **kwargs,
    )
    stdout_data, stderr_data = process.communicate()

    return stdout_data, stderr_data, process


def make_quoted(s):
    """Transform a string into a quoted string, escaping specials."""
    replace = {
        ord('"'): r"\"",
        ord("\n"): r"\n",
        ord("\r"): r"\r",
    }
    return rf'"{s.translate(replace)}"'


dot_keywords = ["graph", "subgraph", "digraph", "node", "edge", "strict"]

re_all_numeric = re.compile(r"^[0-9\.]+$")
re_dbl_quoted = re.compile(r'^".*"$', re.S)
re_html = re.compile(r"^<.*>$", re.S)

id_re_alpha_nums = re.compile(r"^[_a-zA-Z][a-zA-Z0-9_]*$")
id_re_alpha_nums_with_ports = re.compile(
    r'^[_a-zA-Z][a-zA-Z0-9_:"]*[a-zA-Z0-9_"]+$'
)
id_re_with_port = re.compile(r"^([^:]*):([^:]*)$")


def any_needs_quotes(s):
    """Determine if a string needs to be quoted.

    Returns True, False, or None if the result is indeterminate.
    """

    # Strings consisting _only_ of digits are safe unquoted
    if s.isdigit():
        return False

    # MIXED-aphanumeric values need quoting if they *start* with a digit
    if s.isalnum():
        return s[0].isdigit()

    has_high_chars = any(ord(c) > 0x7F or ord(c) == 0 for c in s)
    if has_high_chars and not re_dbl_quoted.match(s) and not re_html.match(s):
        return True

    for test_re in [re_all_numeric, re_dbl_quoted, re_html]:
        if test_re.match(s):
            return False

    return None


def id_needs_quotes(s):
    """Checks whether a string is a dot language ID.

    It will check whether the string is solely composed
    by the characters allowed in an ID or not.
    If the string is one of the reserved keywords it will
    need quotes too but the user will need to add them
    manually.
    """

    # If the name is a reserved keyword it will need quotes but pydot
    # can't tell when it's being used as a keyword or when it's simply
    # a name. Hence the user needs to supply the quotes when an element
    # would use a reserved keyword as name. This function will return
    # false indicating that a keyword string, if provided as-is, won't
    # need quotes.
    if s in dot_keywords:
        return False

    any_result = any_needs_quotes(s)
    if any_result is not None:
        return any_result

    for test_re in [
        id_re_alpha_nums,
        id_re_alpha_nums_with_ports,
    ]:
        if test_re.match(s):
            return False

    m = id_re_with_port.match(s)
    if m:
        return id_needs_quotes(m.group(1)) or id_needs_quotes(m.group(2))

    return True


def quote_id_if_necessary(s, unquoted_keywords=None):
    """Enclose identifier in quotes, if needed."""
    unquoted = [
        w.lower() for w in list(unquoted_keywords if unquoted_keywords else [])
    ]

    if isinstance(s, bool):
        return str(s).lower()
    if not isinstance(s, str):
        return s
    if not s:
        return s

    if s.lower() in unquoted:
        return s
    if s.lower() in dot_keywords:
        return make_quoted(s)

    if id_needs_quotes(s):
        return make_quoted(s)

    return s


def quote_attr_if_necessary(s):
    """Enclose attribute value in quotes, if needed."""
    if isinstance(s, bool):
        return str(s).lower()

    if not isinstance(s, str):
        return s

    if s in dot_keywords:
        return make_quoted(s)

    any_result = any_needs_quotes(s)
    if any_result is not None and not any_result:
        return s

    return make_quoted(s)


def format_for_lookup(s: str) -> T.List[str]:
    """Return a list of the possible lookup forms of an identifier."""
    if re_dbl_quoted.match(s) or re_html.match(s):
        return [s]
    return [s, f'"{s}"']


def graph_from_dot_data(s):
    """Load graphs from DOT description in string `s`.

    This function is NOT thread-safe due to the internal use of `pyparsing`.
    Use a lock if needed.

    @param s: string in [DOT language](
        https://en.wikipedia.org/wiki/DOT_(graph_description_language))

    @return: Graphs that result from parsing.
    @rtype: `list` of `pydot.Dot`
    """
    return pydot.dot_parser.parse_dot_data(s)


def graph_from_dot_file(path, encoding=None):
    """Load graphs from DOT file at `path`.

    This function is NOT thread-safe due to the internal use of `pyparsing`.
    Use a lock if needed.

    @param path: to DOT file
    @param encoding: as passed to `io.open`.
        For example, `'utf-8'`.

    @return: Graphs that result from parsing.
    @rtype: `list` of `pydot.Dot`
    """
    with open(path, encoding=encoding) as f:
        s = f.read()
    graphs = graph_from_dot_data(s)
    return graphs


def graph_from_edges(edge_list, node_prefix="", directed=False):
    """Creates a basic graph out of an edge list.

    The edge list has to be a list of tuples representing
    the nodes connected by the edge.
    The values can be anything: bool, int, float, str.

    If the graph is undirected by default, it is only
    calculated from one of the symmetric halves of the matrix.
    """

    if directed:
        graph = Dot(graph_type="digraph")

    else:
        graph = Dot(graph_type="graph")

    for edge in edge_list:
        if isinstance(edge[0], str):
            src = node_prefix + edge[0]
        else:
            src = node_prefix + str(edge[0])

        if isinstance(edge[1], str):
            dst = node_prefix + edge[1]
        else:
            dst = node_prefix + str(edge[1])

        e = Edge(src, dst)
        graph.add_edge(e)

    return graph


def graph_from_adjacency_matrix(matrix, node_prefix="", directed=False):
    """Creates a basic graph out of an adjacency matrix.

    The matrix has to be a list of rows of values
    representing an adjacency matrix.
    The values can be anything: bool, int, float, as long
    as they can evaluate to True or False.
    """

    node_orig = 1

    if directed:
        graph = Dot(graph_type="digraph")
    else:
        graph = Dot(graph_type="graph")

    for row in matrix:
        if not directed:
            skip = matrix.index(row)
            r = row[skip:]
        else:
            skip = 0
            r = row
        node_dest = skip + 1

        for e in r:
            if e:
                graph.add_edge(
                    Edge(
                        f"{node_prefix}{node_orig}",
                        f"{node_prefix}{node_dest}",
                    )
                )
            node_dest += 1
        node_orig += 1

    return graph


def graph_from_incidence_matrix(matrix, node_prefix="", directed=False):
    """Creates a basic graph out of an incidence matrix.

    The matrix has to be a list of rows of values
    representing an incidence matrix.
    The values can be anything: bool, int, float, as long
    as they can evaluate to True or False.
    """

    if directed:
        graph = Dot(graph_type="digraph")
    else:
        graph = Dot(graph_type="graph")

    for row in matrix:
        nodes = []
        c = 1

        for node in row:
            if node:
                nodes.append(c * node)
            c += 1
            nodes.sort()

        if len(nodes) == 2:
            graph.add_edge(
                Edge(
                    f"{node_prefix}{abs(nodes[0])}",
                    f"{node_prefix}{nodes[1]}",
                )
            )

    if not directed:
        graph.set_simplify(True)

    return graph


class Common:
    """Common information to several classes.

    Should not be directly used, several classes are derived from
    this one.
    """

    def __getstate__(self):
        dict = copy.copy(self.obj_dict)
        return dict

    def __setstate__(self, state):
        self.obj_dict = state

    def __get_attribute__(self, attr):
        """Look for default attributes for this node"""

        attr_val = self.obj_dict["attributes"].get(attr, None)
        if attr_val is None:
            # get the defaults for nodes/edges

            default_node_name = self.obj_dict["type"]

            # The defaults for graphs are set on a node named 'graph'
            if default_node_name in ("subgraph", "digraph", "cluster"):
                default_node_name = "graph"

            g = self.get_parent_graph()
            if g is not None:
                defaults = g.get_node(default_node_name)
            else:
                return None

            # Multiple defaults could be set by having repeated 'graph [...]'
            # 'node [...]', 'edge [...]' statements. In such case, if the
            # same attribute is set in different statements, only the first
            # will be returned. In order to get all, one would call the
            # get_*_defaults() methods and handle those. Or go node by node
            # (of the ones specifying defaults) and modify the attributes
            # individually.
            #
            if not isinstance(defaults, (list, tuple)):
                defaults = [defaults]

            for default in defaults:
                attr_val = default.obj_dict["attributes"].get(attr, None)
                if attr_val:
                    return attr_val
        else:
            return attr_val

        return None

    def set_parent_graph(self, parent_graph):
        self.obj_dict["parent_graph"] = parent_graph

    def get_parent_graph(self):
        return self.obj_dict.get("parent_graph", None)

    def get_top_graph_type(self):
        """Find the topmost parent graph type for the current object."""
        parent = self.get_parent_graph()
        if parent is None:
            return None
        while True:
            parent_ = parent.get_parent_graph()
            if parent_ == parent:
                break
            parent = parent_

        return parent.obj_dict["type"]

    def set(self, name, value):
        """Set an attribute value by name.

        Given an attribute 'name' it will set its value to 'value'.
        There's always the possibility of using the methods:

            set_'name'(value)

        which are defined for all the existing attributes.
        """
        self.obj_dict["attributes"][name] = value

    def get(self, name):
        """Get an attribute value by name.

        Given an attribute 'name' it will get its value.
        There's always the possibility of using the methods:

            get_'name'()

        which are defined for all the existing attributes.
        """
        return self.obj_dict["attributes"].get(name, None)

    def get_attributes(self):
        """Get attributes of the object"""
        return self.obj_dict["attributes"]

    def set_sequence(self, seq):
        """Set sequence"""
        self.obj_dict["sequence"] = seq

    def get_sequence(self):
        """Get sequence"""
        return self.obj_dict["sequence"]

    @staticmethod
    def get_indent(indent, indent_level):
        if isinstance(indent, (int, float)):
            indent_str = " " * int(indent)
        else:
            indent_str = str(indent)
        return indent_str * indent_level

    @staticmethod
    def _format_attr(key: str, value):
        """Turn a key-value pair into an attribute, properly quoted."""
        if value == "":
            value = '""'
        if value is not None:
            return f"{key}={quote_attr_if_necessary(value)}"
        return key

    def formatted_attr_list(self):
        """Return a list of the class's attributes as formatted strings."""
        return [
            self._format_attr(k, v)
            for k, v in self.obj_dict["attributes"].items()
        ]

    def attrs_string(self, prefix=""):
        """Format the current attributes list for output.

        The `prefix` string will be prepended if and only if some
        output is generated."""
        attrs = self.formatted_attr_list()
        if not attrs:
            return ""
        return f"{prefix}[{', '.join(attrs)}]"


class Node(Common):
    """A graph node.

    This class represents a graph's node with all its attributes.

    node(name, attribute=value, ...)

    name: node's name

    All the attributes defined in the Graphviz dot language should
    be supported.
    """

    def __init__(self, name="", obj_dict=None, **attrs):
        #
        # Nodes will take attributes of
        # all other types because the defaults
        # for any GraphViz object are dealt with
        # as if they were Node definitions
        #
        if obj_dict is not None:
            self.obj_dict = obj_dict

        else:
            self.obj_dict = {}

            # Copy the attributes
            #
            self.obj_dict["attributes"] = dict(attrs)
            self.obj_dict["type"] = "node"
            self.obj_dict["parent_graph"] = None
            self.obj_dict["sequence"] = None

            # Remove the compass point
            #
            port = None
            if isinstance(name, str) and not name.startswith('"'):
                idx = name.find(":")
                if idx > 0 and idx + 1 < len(name):
                    name, port = name[:idx], name[idx:]

            if isinstance(name, int):
                name = str(name)

            self.obj_dict["name"] = name
            self.obj_dict["port"] = port

    def __str__(self):
        return self.to_string()

    def set_name(self, node_name):
        """Set the node's name."""
        self.obj_dict["name"] = node_name

    def get_name(self):
        """Get the node's name."""
        return self.obj_dict["name"]

    def get_port(self):
        """Get the node's port."""
        return self.obj_dict["port"]

    def add_style(self, style):
        styles = self.obj_dict["attributes"].get("style", None)
        if not styles and style:
            styles = [style]
        else:
            styles = styles.split(",")
            styles.append(style)

        self.obj_dict["attributes"]["style"] = ",".join(styles)

    def to_string(self, indent="", indent_level=1):
        """Return string representation of node in DOT language."""
        indent_str = self.get_indent(indent, indent_level)

        node = quote_id_if_necessary(
            self.obj_dict["name"], unquoted_keywords=("graph", "node", "edge")
        )

        # No point in having default nodes that don't set any attributes...
        if (
            node in ("graph", "node", "edge")
            and len(self.obj_dict.get("attributes", {})) == 0
        ):
            return ""

        return f"{indent_str}{node}{self.attrs_string(prefix=' ')};"


__generate_attribute_methods(Node, NODE_ATTRIBUTES)


class Edge(Common):
    """A graph edge.

    This class represents a graph's edge with all its attributes.

    edge(src, dst, attribute=value, ...)

    src: source node, subgraph or cluster
    dst: destination node, subgraph or cluster

    `src` and `dst` can be specified as a `Node`, `Subgraph` or
    `Cluster` object, or as the name string of such a component.

    All the attributes defined in the Graphviz dot language should
    be supported.

    Attributes can be set through the dynamically generated methods:

     set_[attribute name], i.e. set_label, set_fontname

    or directly by using the instance's special dictionary:

     Edge.obj_dict['attributes'][attribute name], i.e.

        edge_instance.obj_dict['attributes']['label']
        edge_instance.obj_dict['attributes']['fontname']

    """

    def __init__(self, src="", dst="", obj_dict=None, **attrs):
        self.obj_dict = {}
        if isinstance(src, (Node, Subgraph, Cluster)):
            src = src.get_name()
        if isinstance(dst, (Node, Subgraph, Cluster)):
            dst = dst.get_name()
        points = (src, dst)
        self.obj_dict["points"] = points
        if obj_dict is None:
            # Copy the attributes
            self.obj_dict["attributes"] = dict(attrs)
            self.obj_dict["type"] = "edge"
            self.obj_dict["parent_graph"] = None
            self.obj_dict["sequence"] = None
        else:
            self.obj_dict = obj_dict

    def __str__(self):
        return self.to_string()

    def get_source(self):
        """Get the edges source node name."""
        return self.obj_dict["points"][0]

    def get_destination(self):
        """Get the edge's destination node name."""
        return self.obj_dict["points"][1]

    def __hash__(self):
        return hash(hash(self.get_source()) + hash(self.get_destination()))

    def __eq__(self, edge):
        """Compare two edges.

        If the parent graph is directed, arcs linking
        node A to B are considered equal and A->B != B->A

        If the parent graph is undirected, any edge
        connecting two nodes is equal to any other
        edge connecting the same nodes, A->B == B->A
        """

        if not isinstance(edge, Edge):
            raise pydot.Error("Can not compare an edge to a non-edge object.")

        if self.get_top_graph_type() == "graph":
            # If the graph is undirected, the edge has neither
            # source nor destination.
            #
            if (
                self.get_source() == edge.get_source()
                and self.get_destination() == edge.get_destination()
            ) or (
                edge.get_source() == self.get_destination()
                and edge.get_destination() == self.get_source()
            ):
                return True

        else:
            if (
                self.get_source() == edge.get_source()
                and self.get_destination() == edge.get_destination()
            ):
                return True

        return False

    def parse_node_ref(self, node_str):
        if not isinstance(node_str, str):
            return node_str

        if node_str.startswith('"') and node_str.endswith('"'):
            return node_str

        node_port_idx = node_str.rfind(":")

        if (
            node_port_idx > 0
            and node_str[0] == '"'
            and node_str[node_port_idx - 1] == '"'
        ):
            return node_str

        if node_port_idx > 0:
            a = node_str[:node_port_idx]
            b = node_str[node_port_idx + 1 :]

            node = quote_id_if_necessary(a)
            node += ":" + quote_id_if_necessary(b)

            return node

        return quote_id_if_necessary(node_str)

    def to_string(self, indent="", indent_level=1):
        """Return string representation of edge in DOT language."""
        src = self.parse_node_ref(self.get_source())
        dst = self.parse_node_ref(self.get_destination())

        indent_str = self.get_indent(indent, indent_level)

        if isinstance(src, FrozenDict):
            sgraph = Subgraph(obj_dict=src)
            edge = [
                sgraph.to_string(
                    indent=indent, indent_level=indent_level, inline=True
                )
            ]
        elif isinstance(src, int):
            edge = [str(src)]
        else:
            edge = [src]

        if self.get_top_graph_type() == "digraph":
            edge.append("->")
        else:
            edge.append("--")

        if isinstance(dst, FrozenDict):
            sgraph = Subgraph(obj_dict=dst)
            edge.append(
                sgraph.to_string(
                    indent=indent, indent_level=indent_level, inline=True
                )
            )
        elif isinstance(dst, int):
            edge.append(str(dst))
        else:
            edge.append(dst)

        return f"{indent_str}{' '.join(edge)}{self.attrs_string(prefix=' ')};"


__generate_attribute_methods(Edge, EDGE_ATTRIBUTES)


class Graph(Common):
    """Class representing a graph in Graphviz's dot language.

    This class implements the methods to work on a representation
    of a graph in Graphviz's dot language.

    graph(  graph_name='G', graph_type='digraph',
        strict=False, suppress_disconnected=False, attribute=value, ...)

    graph_name:
        the graph's name
    graph_type:
        can be 'graph' or 'digraph'
    suppress_disconnected:
        defaults to False, which will remove from the
        graph any disconnected nodes.
    simplify:
        if True it will avoid displaying equal edges, i.e.
        only one edge between two nodes. removing the
        duplicated ones.

    All the attributes defined in the Graphviz dot language should
    be supported.

    Attributes can be set through the dynamically generated methods:

     set_[attribute name], i.e. set_size, set_fontname

    or using the instance's attributes:

     Graph.obj_dict['attributes'][attribute name], i.e.

        graph_instance.obj_dict['attributes']['label']
        graph_instance.obj_dict['attributes']['fontname']
    """

    def __init__(
        self,
        graph_name="G",
        obj_dict=None,
        graph_type="digraph",
        strict=False,
        suppress_disconnected=False,
        simplify=False,
        **attrs,
    ):
        if obj_dict is not None:
            self.obj_dict = obj_dict

        else:
            self.obj_dict = {}

            self.obj_dict["attributes"] = dict(attrs)

            if graph_type not in ["graph", "digraph"]:
                raise pydot.Error(
                    f'Invalid type "{graph_type}". '
                    "Accepted graph types are: graph, digraph"
                )

            self.obj_dict["name"] = graph_name
            self.obj_dict["type"] = graph_type

            self.obj_dict["strict"] = strict
            self.obj_dict["suppress_disconnected"] = suppress_disconnected
            self.obj_dict["simplify"] = simplify

            self.obj_dict["current_child_sequence"] = 1
            self.obj_dict["nodes"] = {}
            self.obj_dict["edges"] = {}
            self.obj_dict["subgraphs"] = {}

            self.set_parent_graph(self)

    def __str__(self):
        return self.to_string()

    def get_graph_type(self):
        return self.obj_dict["type"]

    def set_graph_defaults(self, **attrs):
        self.add_node(Node("graph", **attrs))

    def get_graph_defaults(self, **attrs):
        graph_nodes = self.get_node("graph")

        if isinstance(graph_nodes, (list, tuple)):
            return [node.get_attributes() for node in graph_nodes]

        return graph_nodes.get_attributes()

    def set_node_defaults(self, **attrs):
        """Define default node attributes.

        These attributes only apply to nodes added to the graph after
        calling this method.
        """
        self.add_node(Node("node", **attrs))

    def get_node_defaults(self, **attrs):
        graph_nodes = self.get_node("node")

        if isinstance(graph_nodes, (list, tuple)):
            return [node.get_attributes() for node in graph_nodes]

        return graph_nodes.get_attributes()

    def set_edge_defaults(self, **attrs):
        self.add_node(Node("edge", **attrs))

    def get_edge_defaults(self, **attrs):
        graph_nodes = self.get_node("edge")

        if isinstance(graph_nodes, (list, tuple)):
            return [node.get_attributes() for node in graph_nodes]

        return graph_nodes.get_attributes()

    def set_simplify(self, simplify):
        """Set whether to simplify or not.

        If True it will avoid displaying equal edges, i.e.
        only one edge between two nodes. removing the
        duplicated ones.
        """
        self.obj_dict["simplify"] = simplify

    def get_simplify(self):
        """Get whether to simplify or not.

        Refer to set_simplify for more information.
        """
        return self.obj_dict["simplify"]

    def set_type(self, graph_type):
        """Set the graph's type, 'graph' or 'digraph'."""
        self.obj_dict["type"] = graph_type

    def get_type(self):
        """Get the graph's type, 'graph' or 'digraph'."""
        return self.obj_dict["type"]

    def set_name(self, graph_name):
        """Set the graph's name."""
        self.obj_dict["name"] = graph_name

    def get_name(self):
        """Get the graph's name."""
        return self.obj_dict["name"]

    def set_strict(self, val):
        """Set graph to 'strict' mode.

        This option is only valid for top level graphs.
        """
        self.obj_dict["strict"] = val

    def get_strict(self, val):
        """Get graph's 'strict' mode (True, False).

        This option is only valid for top level graphs.
        """
        return self.obj_dict["strict"]

    def set_suppress_disconnected(self, val):
        """Suppress disconnected nodes in the output graph.

        This option will skip nodes in
        the graph with no incoming or outgoing
        edges. This option works also
        for subgraphs and has effect only in the
        current graph/subgraph.
        """
        self.obj_dict["suppress_disconnected"] = val

    def get_suppress_disconnected(self, val):
        """Get if suppress disconnected is set.

        Refer to set_suppress_disconnected for more information.
        """
        return self.obj_dict["suppress_disconnected"]

    def get_next_sequence_number(self):
        seq = self.obj_dict["current_child_sequence"]
        self.obj_dict["current_child_sequence"] += 1
        return seq

    def add_node(self, graph_node):
        """Adds a node object to the graph.

        It takes a node object as its only argument and returns
        None.
        """
        if not isinstance(graph_node, Node):
            raise TypeError(
                "add_node() received "
                + "a non node class object: "
                + str(graph_node)
            )

        node = self.get_node(graph_node.get_name())

        if not node:
            self.obj_dict["nodes"][graph_node.get_name()] = [
                graph_node.obj_dict
            ]
        else:
            self.obj_dict["nodes"][graph_node.get_name()].append(
                graph_node.obj_dict
            )

        if not node or graph_node.get_parent_graph() is None:
            graph_node.set_parent_graph(self.get_parent_graph())

        graph_node.set_sequence(self.get_next_sequence_number())

    def del_node(self, name, index=None):
        """Delete a node from the graph.

        Given a node's name all node(s) with that same name
        will be deleted if 'index' is not specified or set
        to None.
        If there are several nodes with that same name and
        'index' is given, only the node in that position
        will be deleted.

        'index' should be an integer specifying the position
        of the node to delete. If index is larger than the
        number of nodes with that name, no action is taken.

        If nodes are deleted it returns True. If no action
        is taken it returns False.
        """
        if isinstance(name, Node):
            name = name.get_name()

        if name in self.obj_dict["nodes"]:
            if index is not None and index < len(self.obj_dict["nodes"][name]):
                del self.obj_dict["nodes"][name][index]
                return True
            else:
                del self.obj_dict["nodes"][name]
                return True

        return False

    def get_node(self, name: str):
        """Retrieve a node from the graph.

        Given a node's name the corresponding Node
        instance will be returned.

        If one or more nodes exist with that name a list of
        Node instances is returned.
        An empty list is returned otherwise.
        """
        _id = None
        for n in format_for_lookup(name):
            if n in self.obj_dict["nodes"]:
                _id = n
                break
        return [
            Node(obj_dict=obj_dict)
            for obj_dict in self.obj_dict["nodes"].get(_id, [])
        ]

    def get_nodes(self):
        """Get the list of Node instances."""
        return self.get_node_list()

    def get_node_list(self):
        """Get the list of Node instances.

        This method returns the list of Node instances
        composing the graph.
        """
        node_objs = []

        for node in self.obj_dict["nodes"]:
            obj_dict_list = self.obj_dict["nodes"][node]
            node_objs.extend([Node(obj_dict=obj_d) for obj_d in obj_dict_list])

        return node_objs

    def add_edge(self, graph_edge):
        """Adds an edge object to the graph.

        It takes a edge object as its only argument and returns
        None.
        """
        if not isinstance(graph_edge, Edge):
            raise TypeError(
                "add_edge() received a non edge class object: "
                + str(graph_edge)
            )

        edge_points = (graph_edge.get_source(), graph_edge.get_destination())

        if edge_points in self.obj_dict["edges"]:
            edge_list = self.obj_dict["edges"][edge_points]
            edge_list.append(graph_edge.obj_dict)
        else:
            self.obj_dict["edges"][edge_points] = [graph_edge.obj_dict]

        graph_edge.set_sequence(self.get_next_sequence_number())
        graph_edge.set_parent_graph(self.get_parent_graph())

    def del_edge(self, src_or_list, dst=None, index=None):
        """Delete an edge from the graph.

        Given an edge's (source, destination) node names all
        matching edges(s) will be deleted if 'index' is not
        specified or set to None.
        If there are several matching edges and 'index' is
        given, only the edge in that position will be deleted.

        'index' should be an integer specifying the position
        of the edge to delete. If index is larger than the
        number of matching edges, no action is taken.

        If edges are deleted it returns True. If no action
        is taken it returns False.
        """
        if isinstance(src_or_list, (list, tuple)):
            if dst is not None and isinstance(dst, int):
                index = dst
            src, dst = src_or_list
        else:
            src, dst = src_or_list, dst

        if isinstance(src, Node):
            src = src.get_name()

        if isinstance(dst, Node):
            dst = dst.get_name()

        if (src, dst) in self.obj_dict["edges"]:
            if index is not None and index < len(
                self.obj_dict["edges"][(src, dst)]
            ):
                del self.obj_dict["edges"][(src, dst)][index]
                return True
            else:
                del self.obj_dict["edges"][(src, dst)]
                return True

        return False

    def get_edge(self, src_or_list, dst=None):
        """Retrieved an edge from the graph.

        Given an edge's source and destination the corresponding
        Edge instance(s) will be returned.

        If one or more edges exist with that source and destination
        a list of Edge instances is returned.
        An empty list is returned otherwise.
        """
        if isinstance(src_or_list, (list, tuple)) and dst is None:
            endpoints = tuple(src_or_list)
        else:
            endpoints = (src_or_list, dst)

        src_eps = format_for_lookup(str(endpoints[0]))
        dst_eps = format_for_lookup(str(endpoints[1]))

        # This insanity is all to create a list of possible unquoted and
        # quoted forms of the requested endpoints, trying both the unquoted
        # and quoted form for each endpoint that has both.
        #
        # For example, ('<<i>html</i>>', 'abc') will be expanded to look for
        # ('<<i>html</i>>', '"abc"') as well, even though the HTML-like
        # string has no alternate quoted form.
        edges = list(
            itertools.zip_longest(
                src_eps,
                dst_eps,
                fillvalue=src_eps[0] if len(src_eps) == 1 else dst_eps[0],
            )
        )

        match = None
        for ep in edges:
            if ep in self.obj_dict["edges"]:
                match = ep
            elif (
                self.get_top_graph_type() == "graph"
                and tuple(reversed(ep)) in self.obj_dict["edges"]
            ):
                match = tuple(reversed(ep))
            if match is not None:
                break

        return [
            Edge(str(endpoints[0]), str(endpoints[1]), obj_dict=od)
            for od in self.obj_dict["edges"].get(match, [])
        ]

    def get_edges(self):
        return self.get_edge_list()

    def get_edge_list(self):
        """Get the list of Edge instances.

        This method returns the list of Edge instances
        composing the graph.
        """
        edge_objs = []

        for edge in self.obj_dict["edges"]:
            obj_dict_list = self.obj_dict["edges"][edge]
            edge_objs.extend([Edge(obj_dict=obj_d) for obj_d in obj_dict_list])

        return edge_objs

    def add_subgraph(self, sgraph):
        """Adds an subgraph object to the graph.

        It takes a subgraph object as its only argument and returns
        None.
        """
        if not isinstance(sgraph, Subgraph) and not isinstance(
            sgraph, Cluster
        ):
            raise TypeError(
                "add_subgraph() received a non subgraph class object:"
                + str(sgraph)
            )

        if sgraph.get_name() in self.obj_dict["subgraphs"]:
            sgraph_list = self.obj_dict["subgraphs"][sgraph.get_name()]
            sgraph_list.append(sgraph.obj_dict)

        else:
            self.obj_dict["subgraphs"][sgraph.get_name()] = [sgraph.obj_dict]

        sgraph.set_sequence(self.get_next_sequence_number())
        sgraph.set_parent_graph(self.get_parent_graph())

    def get_subgraph(self, name):
        """Retrieved a subgraph from the graph.

        Given a subgraph's name the corresponding
        Subgraph instance will be returned.

        If one or more subgraphs exist with the same name, a list of
        Subgraph instances is returned.
        An empty list is returned otherwise.
        """
        for n in format_for_lookup(name):
            if n in self.obj_dict["subgraphs"]:
                return [
                    Subgraph(obj_dict=od)
                    for od in self.obj_dict["subgraphs"].get(n)
                ]

    def get_subgraphs(self):
        return self.get_subgraph_list()

    def get_subgraph_list(self):
        """Get the list of Subgraph instances.

        This method returns the list of Subgraph instances
        in the graph.
        """
        sgraph_objs = []

        for sgraph in self.obj_dict["subgraphs"]:
            obj_dict_list = self.obj_dict["subgraphs"][sgraph]
            sgraph_objs.extend(
                [Subgraph(obj_dict=obj_d) for obj_d in obj_dict_list]
            )

        return sgraph_objs

    def set_parent_graph(self, parent_graph):
        self.obj_dict["parent_graph"] = parent_graph

        for k in self.obj_dict["nodes"]:
            obj_list = self.obj_dict["nodes"][k]
            for obj in obj_list:
                obj["parent_graph"] = parent_graph

        for k in self.obj_dict["edges"]:
            obj_list = self.obj_dict["edges"][k]
            for obj in obj_list:
                obj["parent_graph"] = parent_graph

        for k in self.obj_dict["subgraphs"]:
            obj_list = self.obj_dict["subgraphs"][k]
            for obj in obj_list:
                Graph(obj_dict=obj).set_parent_graph(parent_graph)

    def to_string(self, indent="", indent_level=0, inline=False):
        """Return string representation of graph in DOT language.

        @return: graph and subelements
        @rtype: `str`
        """
        indent_str = self.get_indent(indent, indent_level)
        child_indent = self.get_indent(indent, indent_level + 1)

        graph = []

        if not inline:
            graph.append(indent_str)

        first_line = []

        if self == self.get_parent_graph() and self.obj_dict.get(
            "strict", False
        ):
            first_line.append("strict")

        graph_type = self.obj_dict["type"]
        if graph_type != "subgraph" or self.obj_dict.get("show_keyword", True):
            first_line.append(graph_type)

            # Suppressing the keyword hides the name as well
            graph_name = self.obj_dict.get("name")
            if graph_name:
                first_line.append(quote_id_if_necessary(graph_name))

        first_line.append("{\n")
        graph.append(" ".join(first_line))

        graph.extend(
            f"{child_indent}{a};\n" for a in self.formatted_attr_list()
        )

        edges_done = set()

        edge_obj_dicts = []
        for k in self.obj_dict["edges"]:
            edge_obj_dicts.extend(self.obj_dict["edges"][k])

        if edge_obj_dicts:
            edge_src_set, edge_dst_set = list(
                zip(*[obj["points"] for obj in edge_obj_dicts])
            )
            edge_src_set, edge_dst_set = set(edge_src_set), set(edge_dst_set)
        else:
            edge_src_set, edge_dst_set = set(), set()

        node_obj_dicts = []
        for k in self.obj_dict["nodes"]:
            node_obj_dicts.extend(self.obj_dict["nodes"][k])

        sgraph_obj_dicts = []
        for k in self.obj_dict["subgraphs"]:
            sgraph_obj_dicts.extend(self.obj_dict["subgraphs"][k])

        obj_list = [
            (obj["sequence"], obj)
            for obj in (edge_obj_dicts + node_obj_dicts + sgraph_obj_dicts)
        ]
        obj_list.sort(key=lambda x: x[0])

        for idx, obj in obj_list:
            if obj["type"] == "node":
                node = Node(obj_dict=obj)

                if self.obj_dict.get("suppress_disconnected", False):
                    if (
                        node.get_name() not in edge_src_set
                        and node.get_name() not in edge_dst_set
                    ):
                        continue

                node_str = node.to_string(
                    indent=indent, indent_level=indent_level + 1
                )
                graph.append(f"{node_str}\n")

            elif obj["type"] == "edge":
                edge = Edge(obj_dict=obj)

                if self.obj_dict.get("simplify", False) and edge in edges_done:
                    continue

                edge_str = edge.to_string(
                    indent=indent, indent_level=indent_level + 1
                )
                graph.append(f"{edge_str}\n")
                edges_done.add(edge)

            else:
                sgraph_str = Subgraph(obj_dict=obj).to_string(
                    indent=indent, indent_level=indent_level + 1
                )
                graph.append(f"{sgraph_str}\n")

        graph.append(f"{indent_str}}}")
        if not inline:
            graph.append("\n")

        return "".join(graph)


__generate_attribute_methods(Graph, GRAPH_ATTRIBUTES)


class Subgraph(Graph):
    """Class representing a subgraph in Graphviz's dot language.

    This class implements the methods to work on a representation
    of a subgraph in Graphviz's dot language.

    subgraph(graph_name='subG',
             suppress_disconnected=False,
             attribute=value,
             ...)

    graph_name:
        the subgraph's name
    suppress_disconnected:
        defaults to false, which will remove from the
        subgraph any disconnected nodes.
    All the attributes defined in the Graphviz dot language should
    be supported.

    Attributes can be set through the dynamically generated methods:

     set_[attribute name], i.e. set_size, set_fontname

    or using the instance's attributes:

     Subgraph.obj_dict['attributes'][attribute name], i.e.

        subgraph_instance.obj_dict['attributes']['label']
        subgraph_instance.obj_dict['attributes']['fontname']
    """

    # RMF: subgraph should have all the
    # attributes of graph so it can be passed
    # as a graph to all methods
    #
    def __init__(
        self,
        graph_name="",
        obj_dict=None,
        suppress_disconnected=False,
        simplify=False,
        **attrs,
    ):
        Graph.__init__(
            self,
            graph_name=graph_name,
            obj_dict=obj_dict,
            suppress_disconnected=suppress_disconnected,
            simplify=simplify,
            **attrs,
        )

        if obj_dict is None:
            self.obj_dict["type"] = "subgraph"


class Cluster(Graph):
    """Class representing a cluster in Graphviz's dot language.

    This class implements the methods to work on a representation
    of a cluster in Graphviz's dot language.

    cluster(graph_name='subG',
            suppress_disconnected=False,
            attribute=value,
            ...)

    graph_name:
        the cluster's name
        (the string 'cluster' will be always prepended)
    suppress_disconnected:
        defaults to false, which will remove from the
        cluster any disconnected nodes.
    All the attributes defined in the Graphviz dot language should
    be supported.

    Attributes can be set through the dynamically generated methods:

     set_[attribute name], i.e. set_color, set_fontname

    or using the instance's attributes:

     Cluster.obj_dict['attributes'][attribute name], i.e.

        cluster_instance.obj_dict['attributes']['label']
        cluster_instance.obj_dict['attributes']['fontname']
    """

    def __init__(
        self,
        graph_name="subG",
        obj_dict=None,
        suppress_disconnected=False,
        simplify=False,
        **attrs,
    ):
        Graph.__init__(
            self,
            graph_name=graph_name,
            obj_dict=obj_dict,
            suppress_disconnected=suppress_disconnected,
            simplify=simplify,
            **attrs,
        )

        if obj_dict is None:
            self.obj_dict["type"] = "subgraph"
            self.obj_dict["name"] = quote_id_if_necessary(
                "cluster_" + graph_name
            )


__generate_attribute_methods(Cluster, CLUSTER_ATTRIBUTES)


class Dot(Graph):
    """A container for handling a dot language file.

    This class implements methods to write and process
    a dot language file. It is a derived class of
    the base class 'Graph'.
    """

    def __init__(self, *argsl, **argsd):
        Graph.__init__(self, *argsl, **argsd)

        self.shape_files = []
        self.formats = OUTPUT_FORMATS
        self.prog = "dot"

    def __getstate__(self):
        state = {
            "obj_dict": copy.copy(self.obj_dict),
            "prog": self.prog,
            "shape_files": copy.deepcopy(self.shape_files),
            "formats": copy.copy(self.formats),
        }
        return state

    def __setstate__(self, state):
        if "obj_dict" not in state:
            # Backwards compatibility for old picklings
            state = {"obj_dict": state}
        self.obj_dict = state.get("obj_dict", {})
        self.prog = state.get("prog", "dot")
        self.shape_files = state.get("shape_files", [])
        self.formats = state.get("formats", OUTPUT_FORMATS)

    def set_shape_files(self, file_paths):
        """Add the paths of the required image files.

        If the graph needs graphic objects to
        be used as shapes or otherwise
        those need to be in the same folder as
        the graph is going to be rendered
        from. Alternatively the absolute path to
        the files can be specified when
        including the graphics in the graph.

        The files in the location pointed to by
        the path(s) specified as arguments
        to this method will be copied to
        the same temporary location where the
        graph is going to be rendered.
        """
        if isinstance(file_paths, str):
            self.shape_files.append(file_paths)

        if isinstance(file_paths, (list, tuple)):
            self.shape_files.extend(file_paths)

    def set_prog(self, prog):
        """Sets the default program.

        Sets the default program in charge of processing
        the dot file into a graph.
        """
        self.prog = prog

    def write(self, path, prog=None, format="raw", encoding=None):
        """Writes a graph to a file.

        Given a filename 'path' it will open/create and truncate
        such file and write on it a representation of the graph
        defined by the dot object in the format specified by
        'format' and using the encoding specified by `encoding` for text.
        The format 'raw' is used to dump the string representation
        of the Dot object, without further processing.
        The output can be processed by any of graphviz tools, defined
        in 'prog', which defaults to 'dot'
        Returns True or False according to the success of the write
        operation.

        There's also the preferred possibility of using:

            write_'format'(path, prog='program')

        which are automatically defined for all the supported formats.
        [write_ps(), write_gif(), write_dia(), ...]

        The encoding is passed to `open` [1].

        [1] https://docs.python.org/3/library/functions.html#open
        """
        if prog is None:
            prog = self.prog
        if format == "raw":
            s = self.to_string()
            with open(path, mode="w", encoding=encoding) as f:
                f.write(s)
        else:
            s = self.create(prog, format, encoding=encoding)
            with open(path, mode="wb") as f:
                f.write(s)
        return True

    def create(self, prog=None, format="ps", encoding=None):
        """Creates and returns a binary image for the graph.

        create will write the graph to a temporary dot file in the
        encoding specified by `encoding` and process it with the
        program given by 'prog' (which defaults to 'twopi'), reading
        the binary image output and return it as `bytes`.

        There's also the preferred possibility of using:

            create_'format'(prog='program')

        which are automatically defined for all the supported formats,
        for example:

          - `create_ps()`
          - `create_gif()`
          - `create_dia()`

        If 'prog' is a list, instead of a string,
        then the fist item is expected to be the program name,
        followed by any optional command-line arguments for it:

            [ 'twopi', '-Tdot', '-s10' ]


        @param prog: either:

          - name of GraphViz executable that
            can be found in the `$PATH`, or

          - absolute path to GraphViz executable.

          If you have added GraphViz to the `$PATH` and
          use its executables as installed
          (without renaming any of them)
          then their names are:

            - `'dot'`
            - `'twopi'`
            - `'neato'`
            - `'circo'`
            - `'fdp'`
            - `'sfdp'`

          On Windows, these have the notorious ".exe" extension that,
          only for the above strings, will be added automatically.

          The `$PATH` is inherited from `os.env['PATH']` and
          passed to `subprocess.Popen` using the `env` argument.

          If you haven't added GraphViz to your `$PATH` on Windows,
          then you may want to give the absolute path to the
          executable (for example, to `dot.exe`) in `prog`.
        """
        if prog is None:
            prog = self.prog

        assert prog is not None

        if isinstance(prog, (list, tuple)):
            prog, args = prog[0], prog[1:]
        else:
            args = []

        # temp file
        with tempfile.TemporaryDirectory(
            ignore_cleanup_errors=True
        ) as tmp_dir:
            fp = tempfile.NamedTemporaryFile(dir=tmp_dir, delete=False)
            fp.close()
            self.write(fp.name, encoding=encoding)

            # For each of the image files, copy it to the temporary directory
            # with the same filename as the original
            for img in self.shape_files:
                outfile = os.path.join(tmp_dir, os.path.basename(img))
                with open(img, "rb") as img_in, open(outfile, "wb") as img_out:
                    img_data = img_in.read()
                    img_out.write(img_data)

            arguments = [f"-T{format}"] + args + [fp.name]

            try:
                stdout_data, stderr_data, process = call_graphviz(
                    program=prog,
                    arguments=arguments,
                    working_dir=tmp_dir,
                )
            except OSError as e:
                if e.errno == errno.ENOENT:
                    args = list(e.args)
                    args[1] = f'"{prog}" not found in path.'
                    raise OSError(*args)
                else:
                    raise

        if process.returncode != 0:
            code = process.returncode
            print(
                f'"{prog}" with args {arguments} returned code: {code}\n\n'
                f"stdout, stderr:\n {stdout_data}\n{stderr_data}\n"
            )

        assert process.returncode == 0, (
            f'"{prog}" with args {arguments} '
            f"returned code: {process.returncode}"
        )

        return stdout_data


__generate_format_methods(Dot)<|MERGE_RESOLUTION|>--- conflicted
+++ resolved
@@ -12,11 +12,8 @@
 import re
 import subprocess
 import sys
-<<<<<<< HEAD
 import typing as T
-=======
 import warnings
->>>>>>> a892962a
 
 import pydot
 import pydot.dot_parser
