--- conflicted
+++ resolved
@@ -7,10 +7,7 @@
 Author: Michael Krause <michael@krause-software.de>
 Fixes by: Ero Carrera <ero.carrera@gmail.com>
 """
-<<<<<<< HEAD
 import logging
-=======
->>>>>>> da96063a
 
 from pyparsing import (
     CaselessLiteral,
@@ -162,9 +159,7 @@
                             if vertex["parent_graph"] is g:
                                 pass
                             else:
-                                vertex["parent_graph"].set_parent_graph(
-                                    parent_graph
-                                )
+                                vertex["parent_graph"].set_parent_graph(parent_graph)
 
 
 def add_defaults(element, defaults):
@@ -174,9 +169,7 @@
             d[key] = value
 
 
-def add_elements(
-    g, toks, defaults_graph=None, defaults_node=None, defaults_edge=None
-):
+def add_elements(g, toks, defaults_graph=None, defaults_node=None, defaults_edge=None):
     if defaults_graph is None:
         defaults_graph = {}
     if defaults_node is None:
@@ -199,9 +192,7 @@
 
         elif isinstance(element, ParseResults):
             for e in element:
-                add_elements(
-                    g, [e], defaults_graph, defaults_node, defaults_edge
-                )
+                add_elements(g, [e], defaults_graph, defaults_node, defaults_edge)
 
         elif isinstance(element, DefaultStatement):
             if element.default_type == "graph":
@@ -218,9 +209,7 @@
                 defaults_edge.update(element.attrs)
 
             else:
-                raise ValueError(
-                    f"Unknown DefaultStatement: {element.default_type}"
-                )
+                raise ValueError(f"Unknown DefaultStatement: {element.default_type}")
 
         elif isinstance(element, P_AttrList):
             g.obj_dict["attributes"].update(element.attrs)
@@ -311,9 +300,7 @@
             e.append(pydot.Edge(n_prev, n_next[0] + n_next_port, **attrs))
 
     elif isinstance(toks[2][0], pydot.Graph):
-        e.append(
-            pydot.Edge(n_prev, pydot.frozendict(toks[2][0].obj_dict), **attrs)
-        )
+        e.append(pydot.Edge(n_prev, pydot.frozendict(toks[2][0].obj_dict), **attrs))
 
     elif isinstance(toks[2][0], pydot.Node):
         node = toks[2][0]
@@ -328,9 +315,7 @@
     # if the target of this edge is the name of a node
     elif isinstance(toks[2][0], str):
         for n_next in [n for n in tuple(toks)[2::2]]:
-            if isinstance(n_next, P_AttrList) or not isinstance(
-                n_next[0], str
-            ):
+            if isinstance(n_next, P_AttrList) or not isinstance(n_next[0], str):
                 continue
 
             n_next_port = do_node_ports(n_next)
@@ -405,9 +390,9 @@
 
         ID = (identifier | html_text | double_quoted_string).setName("ID")
 
-        float_number = Combine(
-            Optional(minus) + OneOrMore(Word(nums + "."))
-        ).setName("float_number")
+        float_number = Combine(Optional(minus) + OneOrMore(Word(nums + "."))).setName(
+            "float_number"
+        )
 
         righthand_id = (float_number | ID).setName("righthand_id")
 
@@ -432,9 +417,7 @@
             lbrack.suppress() + Optional(a_list) + rbrack.suppress()
         ).setName("attr_list")
 
-        attr_stmt = (Group(graph_ | node_ | edge_) + attr_list).setName(
-            "attr_stmt"
-        )
+        attr_stmt = (Group(graph_ | node_ | edge_) + attr_list).setName("attr_stmt")
 
         edgeop = (Literal("--") | Literal("->")).setName("edgeop")
 
@@ -451,26 +434,17 @@
         edgeRHS = OneOrMore(edgeop + edge_point)
         edge_stmt = edge_point + edgeRHS + Optional(attr_list)
 
-        subgraph = Group(subgraph_ + Optional(ID) + graph_stmt).setName(
-            "subgraph"
+        subgraph = Group(subgraph_ + Optional(ID) + graph_stmt).setName("subgraph")
+
+        edge_point << Group(subgraph | graph_stmt | node_id).setName("edge_point")
+
+        node_stmt = (node_id + Optional(attr_list) + Optional(semi.suppress())).setName(
+            "node_stmt"
         )
-
-        edge_point << Group(subgraph | graph_stmt | node_id).setName(
-            "edge_point"
-        )
-
-        node_stmt = (
-            node_id + Optional(attr_list) + Optional(semi.suppress())
-        ).setName("node_stmt")
 
         assignment = (ID + equals + righthand_id).setName("assignment")
         stmt = (
-            assignment
-            | edge_stmt
-            | attr_stmt
-            | subgraph
-            | graph_stmt
-            | node_stmt
+            assignment | edge_stmt | attr_stmt | subgraph | graph_stmt | node_stmt
         ).setName("stmt")
         stmt_list << OneOrMore(stmt + Optional(semi.suppress()))
 
