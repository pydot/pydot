# SPDX-FileCopyrightText: 2024 pydot contributors
#
# SPDX-License-Identifier: MIT

"""Graphviz's dot language parser.

The dotparser parses GraphViz files in
dot and dot files and transforms them
into a class representation defined by `pydot`.

Author: Michael Krause <michael@krause-software.de>
Fixes by: Ero Carrera <ero.carrera@gmail.com>
"""

import logging
import typing as T

from pyparsing import (
    CaselessLiteral,
    Combine,
    Forward,
    Group,
    Literal,
    OneOrMore,
    Optional,
    ParseException,
    ParserElement,
    ParseResults,
    QuotedString,
<<<<<<< HEAD
    Suppress,
=======
    Token,
>>>>>>> 6fd07eee
    Word,
    WordStart,
    cStyleComment,
    nums,
    pyparsing_unicode,
    restOfLine,
)

import pydot
from pydot.classes import AttributeDict, FrozenDict

__author__ = ["Michael Krause", "Ero Carrera"]
__license__ = "MIT"


_logger = logging.getLogger(__name__)
_logger.debug("pydot dot_parser module initializing")


class P_AttrList:
    def __init__(self, toks: ParseResults) -> None:
        self.attrs = {}
        i = 0

        while i < len(toks):
            attrname = toks[i]
            if i + 2 < len(toks) and toks[i + 1] == "=":
                attrvalue = toks[i + 2]
                i += 3
            else:
                attrvalue = None
                i += 1

            self.attrs[attrname] = attrvalue

    def __repr__(self) -> str:
        name = self.__class__.__name__
        return f"{name}({self.attrs!r})"


class DefaultStatement(P_AttrList):
    def __init__(self, default_type: str, attrs: T.Any) -> None:
        self.default_type = default_type
        self.attrs = attrs

    def __repr__(self) -> str:
        name = self.__class__.__name__
        return f"{name}({self.default_type}, {self.attrs!r})"


def push_top_graph_stmt(
    s: str, loc: int, toks: ParseResults
) -> T.Union[T.List["pydot.core.Dot"], "pydot.core.Dot"]:
    attrs = {}
    top_graphs = []
    g: pydot.Dot = None  # type: ignore

    for element in toks:
        if (
            isinstance(element, (ParseResults, tuple, list))
            and len(element) == 1
            and isinstance(element[0], str)
        ):
            element = element[0]

        if element == "strict":
            attrs["strict"] = True

        elif element in ["graph", "digraph"]:
            attrs = {}

            g = pydot.Dot(graph_type=element, **attrs)
            attrs["type"] = element

            top_graphs.append(g)

        elif isinstance(element, str):
            g.set_name(element)

        elif isinstance(element, pydot.Subgraph):
            g.obj_dict["attributes"].update(element.obj_dict["attributes"])
            g.obj_dict["edges"].update(element.obj_dict["edges"])
            g.obj_dict["nodes"].update(element.obj_dict["nodes"])
            g.obj_dict["subgraphs"].update(element.obj_dict["subgraphs"])

            g.set_parent_graph(g)

        elif isinstance(element, P_AttrList):
            attrs.update(element.attrs)

        elif isinstance(element, (ParseResults, list)):
            add_elements(g, element)

        else:
            raise ValueError(f"Unknown element statement: {element}")

    for g in top_graphs:
        update_parent_graph_hierarchy(g)

    if len(top_graphs) == 1:
        return top_graphs[0]

    return top_graphs


def update_parent_graph_hierarchy(
    g: T.Any, parent_graph: T.Any = None, level: int = 0
) -> None:
    if parent_graph is None:
        parent_graph = g

    for key_name in ("edges",):
        if isinstance(g, FrozenDict):
            item_dict = g
        else:
            item_dict = g.obj_dict

        if key_name not in item_dict:
            continue

        for key, objs in item_dict[key_name].items():
            for obj in objs:
                if (
                    "parent_graph" in obj
                    and obj["parent_graph"].get_parent_graph() == g
                ):
                    if obj["parent_graph"] is g:
                        pass
                    else:
                        obj["parent_graph"].set_parent_graph(parent_graph)

                if key_name == "edges" and len(key) == 2:
                    for idx, vertex in enumerate(obj["points"]):
                        if isinstance(
                            vertex,
                            (pydot.Graph, pydot.Subgraph, pydot.Cluster),
                        ):
                            vertex.set_parent_graph(parent_graph)
                        if isinstance(vertex, FrozenDict):
                            if vertex["parent_graph"] is g:
                                pass
                            else:
                                vertex["parent_graph"].set_parent_graph(
                                    parent_graph
                                )


def add_defaults(element: T.Any, defaults: T.Dict[T.Any, T.Any]) -> None:
    d = element.__dict__
    for key, value in defaults.items():
        if not d.get(key):
            d[key] = value


def add_elements(
    g: T.Any,
    toks: T.Union[ParseResults, T.List[T.Any]],
    defaults_graph: T.Optional[AttributeDict] = None,
    defaults_node: T.Optional[AttributeDict] = None,
    defaults_edge: T.Optional[AttributeDict] = None,
) -> None:
    if defaults_graph is None:
        defaults_graph = {}
    if defaults_node is None:
        defaults_node = {}
    if defaults_edge is None:
        defaults_edge = {}

    for elm_idx, element in enumerate(toks):
        if isinstance(element, (pydot.Subgraph, pydot.Cluster)):
            add_defaults(element, defaults_graph)
            g.add_subgraph(element)

        elif isinstance(element, pydot.Node):
            add_defaults(element, defaults_node)
            g.add_node(element)

        elif isinstance(element, pydot.Edge):
            add_defaults(element, defaults_edge)
            g.add_edge(element)

        elif isinstance(element, ParseResults):
            for e in element:
                add_elements(
                    g,
                    [e],
                    defaults_graph,
                    defaults_node,
                    defaults_edge,
                )

        elif isinstance(element, DefaultStatement):
            if element.default_type == "graph":
                default_graph_attrs = pydot.Node("graph", **element.attrs)
                g.add_node(default_graph_attrs)

            elif element.default_type == "node":
                default_node_attrs = pydot.Node("node", **element.attrs)
                g.add_node(default_node_attrs)

            elif element.default_type == "edge":
                default_edge_attrs = pydot.Node("edge", **element.attrs)
                g.add_node(default_edge_attrs)
                defaults_edge.update(element.attrs)

            else:
                raise ValueError(
                    f"Unknown DefaultStatement: {element.default_type}"
                )

        elif isinstance(element, P_AttrList):
            g.obj_dict["attributes"].update(element.attrs)

        else:
            raise ValueError(f"Unknown element statement: {element}")


def push_graph_stmt(
    s: str, loc: int, toks: ParseResults
) -> "pydot.core.Subgraph":
    g = pydot.Subgraph("")
    add_elements(g, toks)
    return g


def push_subgraph_stmt(
    s: str, loc: int, toks: ParseResults
) -> "pydot.core.Subgraph":
    g = pydot.Subgraph("")
    for e in toks:
        if len(e) == 3:
            e[2].set_name(e[1])
            if e[0] == "subgraph":
                e[2].obj_dict["show_keyword"] = True
            return e[2]  # type: ignore
        else:
            if e[0] == "subgraph":
                e[1].obj_dict["show_keyword"] = True
            return e[1]  # type: ignore

    return g


def push_default_stmt(
    s: str, loc: int, toks: ParseResults
) -> DefaultStatement:
    # The pydot class instances should be marked as
    # default statements to be inherited by actual
    # graphs, nodes and edges.
    #
    default_type = toks[0][0]
    if len(toks) > 1:
        attrs = toks[1].attrs
    else:
        attrs = {}

    if default_type in ["graph", "node", "edge"]:
        return DefaultStatement(default_type, attrs)
    else:
        raise ValueError(f"Unknown default statement: {toks}")


def push_attr_list(s: str, loc: int, toks: ParseResults) -> P_AttrList:
    p = P_AttrList(toks)
    return p


def get_port(node: T.Any) -> T.Any:
    if len(node) > 1:
        if isinstance(node[1], ParseResults):
            if len(node[1][0]) == 2:
                if node[1][0][0] == ":":
                    return node[1][0][1]

    return None


def do_node_ports(node: T.Any) -> str:
    node_port = ""
    if len(node) > 1:
        node_port = "".join([str(a) + str(b) for a, b in node[1]])

    return node_port


def push_edge_stmt(
    s: str, loc: int, toks: ParseResults
) -> T.List["pydot.core.Edge"]:
    tok_attrs = [a for a in toks if isinstance(a, P_AttrList)]
    attrs = {}
    for a in tok_attrs:
        attrs.update(a.attrs)

    e = []

    if isinstance(toks[0][0], pydot.Graph):
        n_prev = FrozenDict(toks[0][0].obj_dict)
    else:
        n_prev = toks[0][0] + do_node_ports(toks[0])

    if isinstance(toks[2][0], ParseResults):
        n_next_list = [[n.get_name()] for n in toks[2][0]]
        for n_next in list(n_next_list):
            n_next_port = do_node_ports(n_next)
            e.append(pydot.Edge(n_prev, n_next[0] + n_next_port, **attrs))

    elif isinstance(toks[2][0], pydot.Graph):
        e.append(pydot.Edge(n_prev, FrozenDict(toks[2][0].obj_dict), **attrs))

    elif isinstance(toks[2][0], pydot.Node):
        node = toks[2][0]

        name_port: str
        if node.get_port() is not None:
            name_port = node.get_name() + ":" + node.get_port()  # type: ignore
        else:
            name_port = node.get_name()

        e.append(pydot.Edge(n_prev, name_port, **attrs))

    # if the target of this edge is the name of a node
    elif isinstance(toks[2][0], str):
        for n_next in list(tuple(toks)[2::2]):
            if isinstance(n_next, P_AttrList) or not isinstance(
                n_next[0], str
            ):
                continue

            n_next_port = do_node_ports(n_next)
            e.append(pydot.Edge(n_prev, n_next[0] + n_next_port, **attrs))

            n_prev = n_next[0] + n_next_port  # type: ignore
    else:
        raise Exception(
            f"Edge target {toks[2][0]} with type {type(toks[2][0])}"
            " unsupported."
        )

    return e


def push_node_stmt(s: str, loc: int, toks: ParseResults) -> "pydot.core.Node":
    if len(toks) == 2:
        attrs = toks[1].attrs
    else:
        attrs = {}

    node_name = toks[0]
    if isinstance(node_name, list) or isinstance(node_name, tuple):
        if len(node_name) > 0:
            node_name = node_name[0]

    n = pydot.Node(str(node_name), **attrs)
    return n


<<<<<<< HEAD
QUOTED_CHARS = [":", '"']


def possibly_unquote(s: ParseResults) -> T.Union[str, ParseResults]:
    if not s.str or not (s.str.startswith('"') and s.str.endswith('"')):
        return s
    qs: str = s.str[1:-1]
    if qs.startswith("<") or qs.endswith(">"):
        return s
    if any(qs.find(c) >= 0 for c in QUOTED_CHARS):
        return s
    if qs.isascii():
        return qs
    return s
=======
class HTML(Token):
    def __init__(self) -> None:
        super().__init__()  # type: ignore

    def parseImpl(
        self, instring: str, loc: int, do_actions: bool = True
    ) -> T.Tuple[int, str]:
        open_loc = loc
        if not (loc < len(instring) and instring[loc] == "<"):
            raise ParseException(instring, loc, "expected <", self)
        num_open = 1
        loc += 1
        while loc < len(instring):
            if instring[loc] == "<":
                num_open += 1
            elif instring[loc] == ">":
                num_open -= 1
            loc += 1
            if num_open == 0:
                return loc, instring[open_loc:loc]
        raise ParseException(
            instring,
            loc,
            "expected a > to match <, in the HTML string"
            + "starting at {lineno(open_loc, instring)}",
            self,
        )
>>>>>>> 6fd07eee


graphparser = None


def graph_definition() -> ParserElement:
    global graphparser

    if not graphparser:
        # keywords
        strict_ = CaselessLiteral("strict")
        graph_ = CaselessLiteral("graph")
        digraph_ = CaselessLiteral("digraph")
        subgraph_ = CaselessLiteral("subgraph")
        node_ = CaselessLiteral("node")
        edge_ = CaselessLiteral("edge")

        # token definitions
        identifier = Combine(
            WordStart(pyparsing_unicode.BasicMultilingualPlane.alphas + "_")
            + Word(pyparsing_unicode.BasicMultilingualPlane.alphanums + "_")
        ).set_name("identifier")

        double_quoted_string = (
            QuotedString(
                '"', multiline=True, unquoteResults=False, escChar="\\"
            )
            .set_results_name("str")
            .set_parse_action(possibly_unquote)
        )

<<<<<<< HEAD
        html_text = Forward()
        inner_html = OneOrMore(CharsNotIn("<>") | html_text)
        html_text <<= "<" + inner_html + ">"
        html_text.setParseAction(lambda arr: "".join(arr))
=======
        ID = (identifier | HTML() | double_quoted_string).setName("ID")
>>>>>>> 6fd07eee

        float_number = Combine(
            Optional("-")
            + (
                "." - Word(nums)
                | Word(nums) + Optional("." + Optional(Word(nums)))
            )
        ).set_name("float_number")

        ID = (
            html_text | double_quoted_string | float_number | identifier
        ).setName("ID")

        port = (
            Group(Group(":" + ID) + Group(":" + ID)) | Group(Group(":" + ID))
        ).setName("port")

        node_id = ID + Optional(port)
        a_list = OneOrMore(
            ID + Optional("=" - ID) + Optional(",").suppress()
        ).setName("a_list")

        attr_list = OneOrMore(
            Suppress("[") + Optional(a_list) + Suppress("]")
        ).setName("attr_list")

        attr_stmt = (Group(graph_ | node_ | edge_) + attr_list).setName(
            "attr_stmt"
        )

        stmt_list = Forward()

        graph_stmt = Group(
            Suppress("{") + Optional(stmt_list) + Suppress("}")
        ).setName("graph_stmt")

        subgraph = Group(subgraph_ + Optional(ID) + graph_stmt).setName(
            "subgraph"
        )

        edge_point = Group(subgraph | graph_stmt | node_id).setName(
            "edge_point"
        )
        edgeop = (Literal("--") | Literal("->")).setName("edgeop")
        edgeRHS = OneOrMore(edgeop - edge_point)
        edge_stmt = edge_point + edgeRHS + Optional(attr_list)

        node_stmt = (node_id + Optional(attr_list)).setName("node_stmt")

        assignment = (ID + "=" - ID).setName("assignment")
        stmt = (
            assignment
            | edge_stmt
            | attr_stmt
            | subgraph
            | graph_stmt
            | node_stmt
        ).setName("stmt")
        stmt_list <<= OneOrMore(stmt + Optional(";").suppress())

        graphparser = OneOrMore(
            (
                Optional(strict_)
                + Group(graph_ | digraph_)
                + Optional(ID)
                + graph_stmt
                + Optional(";").suppress()
            ).setResultsName("graph")
        )

        singleLineComment = Group("//" + restOfLine) | Group("#" + restOfLine)

        # actions

        graphparser.ignore(singleLineComment)
        graphparser.ignore(cStyleComment)

        assignment.setParseAction(push_attr_list)
        a_list.setParseAction(push_attr_list)
        edge_stmt.setParseAction(push_edge_stmt)
        node_stmt.setParseAction(push_node_stmt)
        attr_stmt.setParseAction(push_default_stmt)

        subgraph.setParseAction(push_subgraph_stmt)
        graph_stmt.setParseAction(push_graph_stmt)
        graphparser.setParseAction(push_top_graph_stmt)

    return graphparser


def parse_dot_data(s: str) -> T.Optional[T.List["pydot.core.Dot"]]:
    """Parse DOT description in (unicode) string `s`.

    This function is NOT thread-safe due to the internal use of `pyparsing`.
    Use a lock if needed.

    @return: Graphs that result from parsing.
    @rtype: `list` of `pydot.Dot`
    """
    try:
        graphparser = graph_definition()
        graphparser.parseWithTabs()
        tokens = graphparser.parseString(s)
        return list(tokens)
    except ParseException as err:
        print(err.line)
        print(" " * (err.column - 1) + "^")
        print(err)
        return None<|MERGE_RESOLUTION|>--- conflicted
+++ resolved
@@ -27,11 +27,8 @@
     ParserElement,
     ParseResults,
     QuotedString,
-<<<<<<< HEAD
     Suppress,
-=======
     Token,
->>>>>>> 6fd07eee
     Word,
     WordStart,
     cStyleComment,
@@ -388,23 +385,7 @@
     return n
 
 
-<<<<<<< HEAD
-QUOTED_CHARS = [":", '"']
-
-
-def possibly_unquote(s: ParseResults) -> T.Union[str, ParseResults]:
-    if not s.str or not (s.str.startswith('"') and s.str.endswith('"')):
-        return s
-    qs: str = s.str[1:-1]
-    if qs.startswith("<") or qs.endswith(">"):
-        return s
-    if any(qs.find(c) >= 0 for c in QUOTED_CHARS):
-        return s
-    if qs.isascii():
-        return qs
-    return s
-=======
-class HTML(Token):
+ class HTML(Token):
     def __init__(self) -> None:
         super().__init__()  # type: ignore
 
@@ -431,9 +412,24 @@
             + "starting at {lineno(open_loc, instring)}",
             self,
         )
->>>>>>> 6fd07eee
-
-
+
+
+QUOTED_CHARS = [":", '"']
+
+
+def possibly_unquote(s: ParseResults) -> T.Union[str, ParseResults]:
+    if not s.str or not (s.str.startswith('"') and s.str.endswith('"')):
+        return s
+    qs: str = s.str[1:-1]
+    if qs.startswith("<") or qs.endswith(">"):
+        return s
+    if any(qs.find(c) >= 0 for c in QUOTED_CHARS):
+        return s
+    if qs.isascii():
+        return qs
+    return s
+
+  
 graphparser = None
 
 
@@ -463,15 +459,6 @@
             .set_parse_action(possibly_unquote)
         )
 
-<<<<<<< HEAD
-        html_text = Forward()
-        inner_html = OneOrMore(CharsNotIn("<>") | html_text)
-        html_text <<= "<" + inner_html + ">"
-        html_text.setParseAction(lambda arr: "".join(arr))
-=======
-        ID = (identifier | HTML() | double_quoted_string).setName("ID")
->>>>>>> 6fd07eee
-
         float_number = Combine(
             Optional("-")
             + (
@@ -480,9 +467,7 @@
             )
         ).set_name("float_number")
 
-        ID = (
-            html_text | double_quoted_string | float_number | identifier
-        ).setName("ID")
+        ID = (HTML() | double_quoted_string | float_number | identifier).setName("ID")
 
         port = (
             Group(Group(":" + ID) + Group(":" + ID)) | Group(Group(":" + ID))
