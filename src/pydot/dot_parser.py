--- conflicted
+++ resolved
@@ -115,7 +115,6 @@
         )
 
 
-<<<<<<< HEAD
 class GraphParser:
     """Pyparsing grammar for graphviz 'dot' syntax."""
 
@@ -130,7 +129,7 @@
 
             g = pydot.core.Dot(id_, graph_type=gtype, strict=strict)
             g.set_parent_graph(g)
-            if isinstance(result.contents, ParseResults):
+            if isinstance(result.contents, ParseResults):  # pragma: no branch
                 self.add_elements(g, result.contents)
             self.update_parent_graph_hierarchy(g)
             top_graphs.append(g)
@@ -213,7 +212,7 @@
         show_kw = "keyword" in toks
         g = pydot.core.Subgraph(id_)
         g.obj_dict["show_keyword"] = show_kw
-        if isinstance(toks.contents, ParseResults):
+        if isinstance(toks.contents, ParseResults):  # pragma: no branch
             self.add_elements(g, toks.contents)
         return g
 
@@ -269,150 +268,6 @@
             .set_results_name("dbl_quoted")
             .set_parse_action(self.push_dbl_quoted)
         )
-=======
-def push_top_graph_stmt(toks: ParseResults) -> list[pydot.core.Dot]:
-    top_graphs = []
-
-    for result in toks.graphs:
-        assert isinstance(result, ParseResults)
-        gtype = result.gtype
-        strict = "strict" in result
-        id_ = str(result.id)
-
-        g = pydot.core.Dot(id_, graph_type=gtype, strict=strict)
-        g.set_parent_graph(g)
-        if isinstance(result.contents, ParseResults):  # pragma: no branch
-            add_elements(g, result.contents)
-        update_parent_graph_hierarchy(g)
-        top_graphs.append(g)
-
-    return top_graphs
-
-
-def update_parent_graph_hierarchy(g: pydot.core.Dot) -> None:
-    for edge_groups in g.obj_dict.get("edges", {}).values():
-        for edge in edge_groups:
-            assert isinstance(edge, dict)
-            endpoints = edge.get("points", [])
-            for ep in endpoints:
-                if isinstance(ep, FrozenDict):
-                    ep["parent_graph"].set_parent_graph(g)
-
-
-def add_elements(g: Any, toks: ParseResults) -> None:
-    for element in toks:
-        if isinstance(element, (pydot.core.Subgraph, pydot.core.Cluster)):
-            g.add_subgraph(element)
-        elif isinstance(element, pydot.core.Node):
-            g.add_node(element)
-        elif isinstance(element, pydot.core.Edge):
-            g.add_edge(element)
-        elif isinstance(element, ParseResults):
-            add_elements(g, element)
-        elif isinstance(element, DefaultStatement):
-            default_node = pydot.core.Node(
-                element.default_type, **element.attrs
-            )
-            g.add_node(default_node)
-        else:
-            assert isinstance(element, P_AttrList)
-            g.obj_dict["attributes"].update(element.attrs)
-
-
-def expand_attr_lists(attr_l: Any) -> dict[str, Any]:
-    if not isinstance(attr_l, ParseResults):
-        return {}
-    attrs = {}
-    for alist in attr_l:
-        attrs.update(alist.attrs)
-    return attrs
-
-
-def push_dbl_quoted(toks: ParseResults) -> str:
-    assert "dbl_quoted" in toks and isinstance(toks.dbl_quoted, str)
-    s = toks.dbl_quoted
-    # Remove backslash line-continuations
-    if "\\" in s:
-        s = s.replace("\\\r\n", "").replace("\\\n", "")
-    return s
-
-
-def push_ID(toks: ParseResults) -> str:
-    """Join multiple string pieces into a single ID string."""
-    if "concat" in toks:
-        out = "".join(s[1:-1] for s in toks.concat)
-        return f'"{out}"'
-    if "dbl_quoted" in toks:
-        return str(toks.dbl_quoted)
-    if "ident" in toks:
-        return str(toks.ident)
-    # (by process of elimination, HTML)
-    assert "html" in toks and isinstance(toks.html, str)
-    return toks.html
-
-
-def push_node_id(toks: ParseResults) -> str:
-    out = []
-    for group in toks:
-        assert "id_part" in group
-        out.append(str(group.id_part))
-    return ":".join(out)
-
-
-def push_graph_stmt(toks: ParseResults) -> pydot.core.Subgraph:
-    g = pydot.core.Subgraph("")
-    g.obj_dict["show_keyword"] = False
-    add_elements(g, toks)
-    return g
-
-
-def push_subgraph_stmt(toks: ParseResults) -> pydot.core.Subgraph:
-    assert "keyword" in toks
-    id_ = str(toks.id)
-    show_kw = "keyword" in toks
-    g = pydot.core.Subgraph(id_)
-    g.obj_dict["show_keyword"] = show_kw
-    if isinstance(toks.contents, ParseResults):  # pragma: no branch
-        add_elements(g, toks.contents)
-    return g
-
-
-def push_default_stmt(toks: ParseResults) -> DefaultStatement:
-    default_type = toks.dtype
-    attrs = expand_attr_lists(toks.attr_l)
-    return DefaultStatement(str(default_type), attrs)
-
-
-def push_attr_list(toks: ParseResults) -> P_AttrList:
-    p = P_AttrList(toks)
-    return p
-
-
-def push_edge_stmt(toks: ParseResults) -> list[pydot.core.Edge]:
-    endpoints = list(toks.endpoints)
-    attrs = expand_attr_lists(toks.attr_l)
-
-    def make_endpoint(
-        ep: pydot.core.Common | list[Any] | str,
-    ) -> FrozenDict | str:
-        if isinstance(ep, pydot.core.Subgraph):
-            return FrozenDict(ep.obj_dict)
-        return str(ep)
-
-    edges = []
-    n_prev = make_endpoint(endpoints[0])
-    for endpoint in endpoints[1:]:
-        n_next = make_endpoint(endpoint)
-        edges.append(pydot.core.Edge(n_prev, n_next, **attrs))
-        n_prev = n_next
-    return edges
-
-
-def push_node_stmt(toks: ParseResults) -> pydot.core.Node:
-    node_name = toks.name
-    attrs = expand_attr_lists(toks.attr_l)
-    return pydot.core.Node(str(node_name), **attrs)
->>>>>>> 103a1a1d
 
         self.concat_string = DelimitedList(
             self.double_quoted, delim="+", min=2, combine=False
