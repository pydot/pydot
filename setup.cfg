# SPDX-FileCopyrightText: 2024 pydot contributors
#
# SPDX-License-Identifier: MIT

[zest.releaser]
python-file-with-version = src/pydot/__init__.py
release=no
push-changes=no
create-wheel=yes
tag-format=v{version}

[tool:pytest]
testpaths = test

[tox:tox]
min_version = 4.6.3
env_list =
    py312
    py311
    py310
    py39
    py38
    ruff-check

[testenv]
extras = tests
package = wheel
wheel_build_env = .pkg
pass_env =
    TEST_ERROR_DIR
setenv = 
    DEFAULT_COVERAGE_FILE = .coverage.{envname}
    COVERAGE_FILE = {env:COVERAGE_FILE:{env:DEFAULT_COVERAGE_FILE}}
commands = pytest -n auto --cov {posargs}

<<<<<<< HEAD
[testenv:ruff]
skip_install = true
=======
[testenv:ruff-check]
>>>>>>> 9fee4a38
deps = ruff==0.4.8
commands = 
    ruff format --diff .
    ruff check . {posargs}

[testenv:ruff-fix]
deps = ruff==0.4.8
commands =
    ruff format .
    ruff check --fix .

# For tox-gh
[gh]
python =
    3.12 = ruff-check, py312
    3.11 = py311
    3.10 = py310
    3.9 = py39
    3.8 = py38<|MERGE_RESOLUTION|>--- conflicted
+++ resolved
@@ -33,18 +33,15 @@
     COVERAGE_FILE = {env:COVERAGE_FILE:{env:DEFAULT_COVERAGE_FILE}}
 commands = pytest -n auto --cov {posargs}
 
-<<<<<<< HEAD
-[testenv:ruff]
+[testenv:ruff-check]
 skip_install = true
-=======
-[testenv:ruff-check]
->>>>>>> 9fee4a38
 deps = ruff==0.4.8
 commands = 
     ruff format --diff .
     ruff check . {posargs}
 
 [testenv:ruff-fix]
+skip_install = true
 deps = ruff==0.4.8
 commands =
     ruff format .
