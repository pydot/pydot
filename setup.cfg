# SPDX-FileCopyrightText: 2024 pydot contributors
#
# SPDX-License-Identifier: MIT

[zest.releaser]
python-file-with-version = src/pydot/__init__.py
release=no
push-changes=no
create-wheel=yes
tag-format=v{version}

[tool:pytest]
testpaths = test

[tox:tox]
min_version = 4.6.3
env_list =
<<<<<<< HEAD
    py313t
    py3{13-9}
=======
    py314
    py313
    py312
    py311
    py310
    py39
>>>>>>> 103a1a1d
    ruff-check
    mypy-check

[testenv]
description = run tests
extras = tests
package = wheel
wheel_build_env = .pkg
pass_env =
    TEST_ERROR_DIR
setenv = 
    DEFAULT_COVERAGE_FILE = .coverage.{envname}
    COVERAGE_FILE = {env:COVERAGE_FILE:{env:DEFAULT_COVERAGE_FILE}}
commands = pytest {posargs:-n auto --cov --benchmark-skip}

[testenv:py3{13,14}t]
description = run tests (Python free-threading build)
base_python = 
    py313t: python3.13t
    py314t: python3.14t
deps = pytest-run-parallel[psutil]==0.6.1
commands = pytest {posargs:-p no:xdist --parallel-threads=auto --benchmark-skip}

[testenv:py3{13,13t}-bench]
description = run benchmarks
 base_python =
    py313-bench: python3.13
    py313t-bench: python3.13t
deps = pytest-benchmark==5.1.0
commands = pytest --benchmark-only {posargs:--benchmark-columns="min,max,mean,stddev,rounds"}

[testenv:ruff-check]
description = lint code with Ruff
skip_install = true
deps = ruff==0.7.3
commands = 
    ruff format --diff .
    ruff check . {posargs}

[testenv:ruff-fix]
description = automatically apply Ruff formatting fixes
skip_install = true
deps = ruff==0.7.3
commands =
    ruff format .
    ruff check --fix .

[testenv:mypy-check]
description = statically type-check code with mypy
extras = types
commands =
    mypy

# For tox-gh
[gh]
python =
<<<<<<< HEAD
    3.14t = py314t
    3.14 = py314
    3.13t = py313t, py313t-bench
    3.13 = ruff-check, mypy-check, py313, py313-bench
=======
    3.14 = py314
    3.14-dev = py314
    3.13 = ruff-check, mypy-check, py313
>>>>>>> 103a1a1d
    3.12 = py312
    3.11 = py311
    3.10 = py310
    3.9 = mypy-check, py39<|MERGE_RESOLUTION|>--- conflicted
+++ resolved
@@ -15,17 +15,9 @@
 [tox:tox]
 min_version = 4.6.3
 env_list =
-<<<<<<< HEAD
+    py3{14-9}
+    py314t
     py313t
-    py3{13-9}
-=======
-    py314
-    py313
-    py312
-    py311
-    py310
-    py39
->>>>>>> 103a1a1d
     ruff-check
     mypy-check
 
@@ -49,9 +41,11 @@
 deps = pytest-run-parallel[psutil]==0.6.1
 commands = pytest {posargs:-p no:xdist --parallel-threads=auto --benchmark-skip}
 
-[testenv:py3{13,13t}-bench]
+[testenv:py3{14,14t,13,13t}-bench]
 description = run benchmarks
  base_python =
+    py314-bench: python3.14
+    py314t-bench: python3.14t
     py313-bench: python3.13
     py313t-bench: python3.13t
 deps = pytest-benchmark==5.1.0
@@ -82,16 +76,12 @@
 # For tox-gh
 [gh]
 python =
-<<<<<<< HEAD
-    3.14t = py314t
-    3.14 = py314
+    3.14t = py314t, py314t-bench
+    3.14t-dev = py314t, py314t-bench
     3.13t = py313t, py313t-bench
+    3.14 = py314, py314-bench
+    3.14-dev = py314, py314-bench
     3.13 = ruff-check, mypy-check, py313, py313-bench
-=======
-    3.14 = py314
-    3.14-dev = py314
-    3.13 = ruff-check, mypy-check, py313
->>>>>>> 103a1a1d
     3.12 = py312
     3.11 = py311
     3.10 = py310
