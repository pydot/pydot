--- conflicted
+++ resolved
@@ -28,14 +28,10 @@
 wheel_build_env = .pkg
 pass_env =
     TEST_ERROR_DIR
-<<<<<<< HEAD
 setenv = 
     DEFAULT_COVERAGE_FILE = .coverage.{envname}
     COVERAGE_FILE = {env:COVERAGE_FILE:{env:DEFAULT_COVERAGE_FILE}}
-commands = pytest -n auto --cov
-=======
-commands = unittest-parallel --level test -vv {posargs}
->>>>>>> 33f0c698
+commands = pytest -n auto --cov {posargs}
 
 [testenv:ruff]
 skip_install = true
