# SPDX-FileCopyrightText: 2024 pydot contributors
#
# SPDX-License-Identifier: MIT

name: CI

on:
  push:
    branches: ["main"]
    paths-ignore:
      - "**/README.md"
      - ".gitignore"
      - "ChangeLog"
      - "LICENSES/**"
      - "REUSE.toml"
  pull_request:
    branches: ["*"]
    paths-ignore:
      - "**/README.md"
      - ".gitignore"
      - "ChangeLog"
      - "LICENSES/**"
      - "REUSE.toml"
  workflow_dispatch:

concurrency:
  group: CI-${{ github.ref }}
  cancel-in-progress: true

permissions:
  contents: read

jobs:
  tests:
    name: "${{ matrix.system.os }}, Py${{ matrix.python-version }}"
    runs-on: "${{ matrix.system.os }}-latest"
    continue-on-error: ${{ matrix.system.can-fail }}

    strategy:
      matrix:
        system:
          - {os: ubuntu, can-fail: false}
          - {os: windows, can-fail: false}
          - {os: macos, can-fail: false}
        python-version:
          - "3.14"
          - "3.13"
          - "3.12"
          - "3.11"
          - "3.10"
          - "3.9"
        include:
          - system: {os: ubuntu, can-fail: true}
            python-version: "3.13t"
          - system: {os: windows, can-fail: true}
            python-version: "3.13t"
          - system: {os: macos, can-fail: true}
            python-version: "3.13t"

    # Work around tox-gh missing support for freethreaded variants
    env:
      TOX_GH_MAJOR_MINOR: ${{ matrix.python-version }}

    steps:
      - uses: actions/checkout@692973e3d937129bcbf40652eb9f2f61becf3332 # v4.1.7
        with:
          fetch-depth: 0
      - uses: actions/setup-python@a26af69be951a213d495a4c3e4e4022e16d87065 # v5.6.0
        with:
          python-version: "${{ matrix.python-version }}"
          allow-prereleases: true
          cache: "pip"
      - name: "Set up environment"
        shell: bash
        run: |
          mkdir test_errors
          if [ "${{ runner.os }}" = "Windows" ]; then
            echo "TEST_ERROR_DIR=$(cygpath -w $(realpath ./test_errors))" >> "$GITHUB_ENV"
          else
            echo "TEST_ERROR_DIR=$(pwd -P)/test_errors" >> "$GITHUB_ENV"
          fi
          echo "COVERAGE_FILE=.coverage.${{ runner.os }}.${{ matrix.python-version }}" >> "$GITHUB_ENV"
      - name: "Install graphviz (Linux)"
        if: runner.os == 'linux'
        run: sudo apt install graphviz
      - name: "Install graphviz (Windows)"
        if: runner.os == 'windows'
        run: choco install graphviz --ignore-http-cache
      - name: "Install graphviz (macOS)"
        if: runner.os == 'macos'
        run: brew install graphviz
      - name: "Install Python dependencies"
<<<<<<< HEAD
        run: python -m pip install pip==24.0.0 setuptools==75.3.2 wheel==0.42.0 tox==4.30.1 tox-gh==1.5.0
=======
        run: python -m pip install pip==25.2 setuptools==80.9.0 tox==4.30.2 tox-gh==1.5.0
>>>>>>> 103a1a1d
      - name: "Setup tests"
        run: tox -vv --notest
      - name: "Run tests"
        run: tox --skip-pkg-install
      - name: "Prepare error artifacts"
        if: ${{ failure() }}
        run: cp test/compare_images.sh "${{ env.TEST_ERROR_DIR }}"
      - name: "Publish error artifacts"
        if: ${{ failure() }}
        uses: actions/upload-artifact@0b2256b8c012f0828dc542b3febcab082c67f72b # v4.3.4
        with:
          name: test-errors-${{ runner.os }}-${{ matrix.python-version }}
          path: ${{ env.TEST_ERROR_DIR }}
          if-no-files-found: ignore
      - name: "Publish coverage-data artifact"
        if: ${{ always() }}
        uses: actions/upload-artifact@0b2256b8c012f0828dc542b3febcab082c67f72b # v4.3.4
        with:
          name: coverage-data-${{ runner.os }}-${{ matrix.python-version }}
          path: .coverage.*
          if-no-files-found: ignore

  coverage:
    runs-on: ubuntu-latest
    needs: tests
    permissions:
      # NOTE: These permissions will only really be relevant for
      # internal PRs (those based on a branch in the repo). When
      # running in a PR branch from a fork, GitHub's standard
      # permissions won't allow writing to the repo, which is why
      # coverage data is published as a build artifact and passed
      # to the secure workflow in coverage.yml for processing.
      # See: py-cov-action/python-coverage-comment-action#461
      #
      # Gives the action the necessary permissions for publishing new
      # comments in pull requests.
      pull-requests: write
      # Gives the action the necessary permissions for pushing data to the
      # python-coverage-comment-action branch, and for editing existing
      # comments (to avoid publishing multiple comments in the same PR)
      contents: write
    steps:
      - name: "Install Python"
        uses: actions/setup-python@a26af69be951a213d495a4c3e4e4022e16d87065 # v5.6.0
        with:
          python-version: "3.12"
      - name: "Check out source"
        uses: actions/checkout@692973e3d937129bcbf40652eb9f2f61becf3332 # v4.1.7
        with:
          fetch-depth: 0
      - name: "Install coverage.py"
        run: python -m pip install coverage
      - name: "Download coverage-data artifacts"
        uses: actions/download-artifact@d3f86a106a0bac45b974a628896c90dbdf5c8093 # v4.3.0
        with:
          pattern: coverage-data-*
          merge-multiple: true
      # - name: "Combine coverage data"
      #   run: coverage combine
      # - name: "Report aggregate coverage"
      #   run: coverage report
      - name: "Coverage comment"
        id: coverage_comment
        uses: py-cov-action/python-coverage-comment-action@406af558b29115de58cfab8a2d103867142c0332 # v3
        with:
          GITHUB_TOKEN: ${{ github.token }}
          MERGE_COVERAGE_FILES: true
          ANNOTATE_MISSING_LINES: true
      - name: "Store PR comment for secure workflow"
        uses: actions/upload-artifact@ea165f8d65b6e75b540449e92b4886f43607fa02 # v4.6.2
        if: steps.coverage_comment.outputs.COMMENT_FILE_WRITTEN == 'true'
        with:
          name: python-coverage-comment-action
          path: python-coverage-comment-action.txt<|MERGE_RESOLUTION|>--- conflicted
+++ resolved
@@ -56,6 +56,12 @@
             python-version: "3.13t"
           - system: {os: macos, can-fail: true}
             python-version: "3.13t"
+          - system: {os: ubuntu, can-fail: true}
+            python-version: "3.14t"
+          - system: {os: windows, can-fail: true}
+            python-version: "3.14t"
+          - system: {os: macos, can-fail: true}
+            python-version: "3.14t"
 
     # Work around tox-gh missing support for freethreaded variants
     env:
@@ -90,11 +96,7 @@
         if: runner.os == 'macos'
         run: brew install graphviz
       - name: "Install Python dependencies"
-<<<<<<< HEAD
-        run: python -m pip install pip==24.0.0 setuptools==75.3.2 wheel==0.42.0 tox==4.30.1 tox-gh==1.5.0
-=======
         run: python -m pip install pip==25.2 setuptools==80.9.0 tox==4.30.2 tox-gh==1.5.0
->>>>>>> 103a1a1d
       - name: "Setup tests"
         run: tox -vv --notest
       - name: "Run tests"
